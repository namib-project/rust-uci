// Copyright 2021, Benjamin Ludewig
// SPDX-License-Identifier: MIT OR Apache-2.0

//! Bindings to OpenWRT UCI
//!
//! This crate provides a safe interface to OpenWRT's Unified Configuration Interface C-Library.
//!
//! # Building
//!
//! Both UCI libraries and headers are required to build this crate. There are multiple options available to locate
//! UCI.
//!
//! ## Inside OpenWRT SDK
//!
//! If building inside the OpenWRT SDK with OpenWRT's UCI package set the environment variable
//! `UCI_DIR=$(STAGING_DIR)/usr` using the corresponding Makefile.
//! rust-uci will automatically use the headers and libraries for the target system.
//!
//! ## Vendored
//!
//! If no `UCI_DIR` variable is set, rust-uci will compile against the distributed libuci source files licensed under GPLv2.
//!
//! # Example Usage
//!
//! ```no_run
//! use rust_uci::Uci;
//!
//! let mut uci = Uci::new().expect("unable to create UCI context");
//! // Get type of a section
//! assert_eq!(uci.get("network.wan").expect("unable to get value for network.wan"), "interface");
//! // Get value of an option, UCI's extended syntax is supported
//! assert_eq!(uci.get("network.@interface[0].proto").expect("unable to get value for network.@interface[0].proto"), "static");
//! assert_eq!(uci.get("network.lan.proto").expect("unable to get value for network.lan.proto"), "static");
//!
//! // Create a new section
//! uci.set("network.newnet", "interface").expect("unable to set network.newnet");
//! uci.set("network.newnet.proto", "static").expect("unable to set network.newnet.proto");
//! uci.set("network.newnet.ifname", "en0").expect("unable to set network.newnet.ifname");
//! uci.set("network.newnet.enabled", "1").expect("unable to set network.newnet.enabled");
//! uci.set("network.newnet.ipaddr", "2.3.4.5").expect("unable to set network.newnet.ipaddr");
//! uci.set("network.newnet.test", "123").expect("unable to set network.newnet.test");
//! // Delete option
//! uci.delete("network.newnet.test").expect("unable to delete network.newnet.test");
//! // IMPORTANT: Commit or revert the changes
//! uci.commit("network").expect("unable to commit changes");
//! uci.revert("network").expect("unable to revert changes");
//!
//! ```

pub mod error;

use core::ptr;
<<<<<<< HEAD
=======
use std::{
    ffi::{CStr, CString},
    fmt::Display,
    ops::{Deref, DerefMut},
};

>>>>>>> dddddafe
use libuci_sys::{
    uci_alloc_context, uci_commit, uci_context, uci_delete, uci_element, uci_free_context,
    uci_get_errorstr, uci_list, uci_lookup_ptr, uci_option_type_UCI_TYPE_STRING, uci_ptr,
    uci_ptr_UCI_LOOKUP_COMPLETE, uci_revert, uci_save, uci_set, uci_set_confdir, uci_set_savedir,
    uci_type_UCI_TYPE_OPTION, uci_type_UCI_TYPE_SECTION, uci_unload,
};
use log::debug;
use std::sync::Mutex;
use std::{
    ffi::{CStr, CString},
    ops::{Deref, DerefMut},
};

use crate::error::{Error, Result};

#[allow(clippy::cast_possible_wrap)]
const UCI_OK: i32 = libuci_sys::UCI_OK as i32;

// Global lock to ensure that only one instance of libuci function calls is running at the time.
// Necessary because libuci uses thread-unsafe functions with global state (e.g., strtok).
static LIBRARY_LOCK: Mutex<()> = Mutex::new(());

// Ensures that the global library lock is held while evaluating `$call`.
// The second parameter indicates whether a check for reentrancy should be performed, and requires
// `self` to be a mutable borrow of a `Uci` instance.
macro_rules! libuci_locked {
    ($self:ident, $call:expr) => {{
        // Lock global library mutex, if we aren't already holding it in a function call higher up
        // in the stack.
        let libuci_lock_guard = if !$self.lock_held {
            let libuci_lock_guard = Some(
                LIBRARY_LOCK
                    .lock()
                    .expect("global libuci library lock was poisoned."),
            );
            $self.lock_held = true;
            libuci_lock_guard
        } else {
            None
        };
        let result = $call;
        // If we were the ones who locked the global library lock, release it.
        if let Some(libuci_lock_guard) = libuci_lock_guard {
            $self.lock_held = false;
            drop(libuci_lock_guard);
        }
        result
    }};
    ($call:expr) => {{
        let _libuci_lock_guard = Some(
            LIBRARY_LOCK
                .lock()
                .expect("global libuci library lock was poisoned."),
        );
        $call
    }};
}

/// Contains the native `uci_context`
pub struct Uci {
    ctx: *mut uci_context,
    lock_held: bool,
}

/// A `UciValue` obtained from the get method can be either
/// a simple string value or a list which is implemented as a vector of string values
#[derive(Debug, Clone)]
pub enum UciValue {
    String(String),
    List(Vec<String>),
}

impl Display for UciValue {
    fn fmt(&self, f: &mut std::fmt::Formatter<'_>) -> std::fmt::Result {
        match self {
            UciValue::String(value) => Display::fmt(value, f),
            UciValue::List(list) => {
                write!(f, "{}", list.join(" "))
            }
        }
    }
}

impl Drop for Uci {
    fn drop(&mut self) {
        libuci_locked!(self, unsafe { uci_free_context(self.ctx) })
    }
}

/// Contains the native `uci_ptr` and it's raw `CString` key
/// this is done so the raw `CString` stays alive until the `uci_ptr` is dropped
struct UciPtr(uci_ptr, *mut std::os::raw::c_char);

impl Deref for UciPtr {
    type Target = uci_ptr;

    fn deref(&self) -> &Self::Target {
        &self.0
    }
}

impl DerefMut for UciPtr {
    fn deref_mut(&mut self) -> &mut Self::Target {
        &mut self.0
    }
}

impl Drop for UciPtr {
    fn drop(&mut self) {
        unsafe { CString::from_raw(self.1) };
    }
}

impl Uci {
    /// Creates a new UCI context.
    /// The C memory will be freed when the object is dropped.
    pub fn new() -> Result<Uci> {
        let ctx = libuci_locked!(unsafe { uci_alloc_context() });
        if !ctx.is_null() {
            Ok(Uci {
                ctx,
                lock_held: false,
            })
        } else {
            Err(Error::Message(String::from("Could not alloc uci context")))
        }
    }

    /// Sets the config directory of UCI, this is `/etc/config` by default.
    pub fn set_config_dir(&mut self, config_dir: &str) -> Result<()> {
        libuci_locked!(self, {
            let result = unsafe {
                let raw = CString::new(config_dir)?;
                uci_set_confdir(
                    self.ctx,
                    raw.as_bytes_with_nul()
                        .as_ptr()
                        .cast::<std::os::raw::c_char>(),
                )
            };
            if result == UCI_OK {
                debug!("Set config dir to: {}", config_dir);
                Ok(())
            } else {
                Err(Error::Message(format!(
                    "Cannot set config dir: {}, {}",
                    config_dir,
                    self.get_last_error()
                        .unwrap_or_else(|_| String::from("Unknown"))
                )))
            }
        })
    }

    /// Sets the save directory of UCI, this is `/tmp/.uci` by default.
    pub fn set_save_dir(&mut self, save_dir: &str) -> Result<()> {
        let raw = CString::new(save_dir)?;
        libuci_locked!(self, {
            let result = unsafe {
                uci_set_savedir(
                    self.ctx,
                    raw.as_bytes_with_nul()
                        .as_ptr()
                        .cast::<std::os::raw::c_char>(),
                )
            };
            if result == UCI_OK {
                debug!("Set save dir to: {}", save_dir);
                Ok(())
            } else {
                Err(Error::Message(format!(
                    "Cannot set save dir: {}, {}",
                    save_dir,
                    self.get_last_error()
                        .unwrap_or_else(|_| String::from("Unknown"))
                )))
            }
        })
    }

    /// Delete an option or section in UCI.
    /// UCI will keep the delta changes in a temporary location until `commit()` or `revert()` is called.
    ///
    /// Allowed keys are like `network.wan.proto`, `network.@interface[-1].iface`, `network.wan` and `network.@interface[-1]`
    ///
    /// if the deletion failed an `Err` is returned.
    pub fn delete(&mut self, identifier: &str) -> Result<()> {
        let mut ptr = self.get_ptr(identifier)?;
        libuci_locked!(self, {
            let result = unsafe { uci_delete(self.ctx, &mut ptr.0) };
            if result != UCI_OK {
                return Err(Error::Message(format!(
                    "Could not delete uci key: {}, {}, {}",
                    identifier,
                    result,
                    self.get_last_error()
                        .unwrap_or_else(|_| String::from("Unknown"))
                )));
            }
            let result = unsafe { uci_save(self.ctx, ptr.p) };
            if result == UCI_OK {
                Ok(())
            } else {
                Err(Error::Message(format!(
                    "Could not save uci key: {}, {}, {}",
                    identifier,
                    result,
                    self.get_last_error()
                        .unwrap_or_else(|_| String::from("Unknown"))
                )))
            }
        })
    }

    /// Revert changes to an option, section or package
    ///
    /// Allowed keys are like `network`, `network.wan.proto`, `network.@interface[-1].iface`, `network.wan` and `network.@interface[-1]`
    ///
    /// if the deletion failed an `Err` is returned.
    pub fn revert(&mut self, identifier: &str) -> Result<()> {
        libuci_locked!(self, {
            let mut ptr = self.get_ptr(identifier)?;
            let result = unsafe { uci_revert(self.ctx, &mut ptr.0) };
            if result != UCI_OK {
                return Err(Error::Message(format!(
                    "Could not revert uci key: {}, {}, {}",
                    identifier,
                    result,
                    self.get_last_error()
                        .unwrap_or_else(|_| String::from("Unknown"))
                )));
            }
            let result = unsafe { uci_save(self.ctx, ptr.p) };
            if result == UCI_OK {
                Ok(())
            } else {
                Err(Error::Message(format!(
                    "Could not save uci key: {}, {}, {}",
                    identifier,
                    result,
                    self.get_last_error()
                        .unwrap_or_else(|_| String::from("Unknown"))
                )))
            }
        })
    }

    /// Sets an option value or section type in UCI, creates the key if necessary.
    /// UCI will keep the delta changes in a temporary location until `commit()` or `revert()` is called.
    ///
    /// Allowed keys are like `network.wan.proto`, `network.@interface[-1].iface`, `network.wan` and `network.@interface[-1]`
    ///
    /// if the assignment failed an `Err` is returned.
    pub fn set(&mut self, identifier: &str, val: &str) -> Result<()> {
        if val.contains('\'') {
            return Err(Error::Message(format!(
                "Values may not contain quotes: {}={}",
                identifier, val
            )));
        }
        libuci_locked!(self, {
            let mut ptr = self.get_ptr(format!("{}={}", identifier, val).as_ref())?;
            if ptr.value.is_null() {
                return Err(Error::Message(format!(
                    "parsed value is null: {}={}",
                    identifier, val
                )));
            }
            let result = unsafe { uci_set(self.ctx, &mut ptr.0) };
            if result != UCI_OK {
                return Err(Error::Message(format!(
                    "Could not set uci key: {}={}, {}, {}",
                    identifier,
                    val,
                    result,
                    self.get_last_error()
                        .unwrap_or_else(|_| String::from("Unknown"))
                )));
            }
            let result = unsafe { uci_save(self.ctx, ptr.p) };
            if result == UCI_OK {
                Ok(())
            } else {
                Err(Error::Message(format!(
                    "Could not save uci key: {}={}, {}, {}",
                    identifier,
                    val,
                    result,
                    self.get_last_error()
                        .unwrap_or_else(|_| String::from("Unknown"))
                )))
            }
        })
    }

    /// Commit all changes to the specified package
    /// writing the temporary delta to the config file
    pub fn commit(&mut self, package: &str) -> Result<()> {
        libuci_locked!(self, {
            let mut ptr = self.get_ptr(package)?;
            let result = unsafe { uci_commit(self.ctx, &mut ptr.p, false) };
            if result != UCI_OK {
                return Err(Error::Message(format!(
                    "Could not set commit uci package: {}, {}, {}",
                    package,
                    result,
                    self.get_last_error()
                        .unwrap_or_else(|_| String::from("Unknown"))
                )));
            }
            if !ptr.p.is_null() {
                unsafe {
                    uci_unload(self.ctx, ptr.p);
                }
            }
            Ok(())
        })
    }

    /// Queries an option value or section type from UCI.
    /// If a key has been changed in the delta, the updated value will be returned.
    ///
    /// Allowed keys are like `network.wan.proto`, `network.@interface[-1].iface`, `network.lan` and `network.@interface[-1]`
    ///
    /// if the entry does not exist an `Err` is returned.
<<<<<<< HEAD
    pub fn get(&mut self, key: &str) -> Result<String> {
        let ptr = libuci_locked!(self, { self.get_ptr(key)? });
=======
    pub fn get(&mut self, key: &str) -> Result<UciValue> {
        let ptr = self.get_ptr(key)?;
>>>>>>> dddddafe
        if ptr.flags & uci_ptr_UCI_LOOKUP_COMPLETE == 0 {
            return Err(Error::Message(format!("Lookup failed: {}", key)));
        }
        let last = unsafe { *ptr.last };
        #[allow(non_upper_case_globals)]
        match last.type_ {
            uci_type_UCI_TYPE_OPTION => {
                let opt = unsafe { *ptr.o };
                if opt.section.is_null() {
                    return Err(Error::Message(format!("uci section was null: {}", key)));
                }
                let sect = unsafe { *opt.section };
                if sect.package.is_null() {
                    return Err(Error::Message(format!("uci package was null: {}", key)));
                }
                let pack = unsafe { *sect.package };

                let mut list_str = String::new();
                let value = match opt.type_ {
                    uci_option_type_UCI_TYPE_STRING => {
                        let value = unsafe { String::from(CStr::from_ptr(opt.v.string).to_str()?) };
                        UciValue::String(value)
                    }
                    uci_option_type_UCI_TYPE_LIST => {
                        let mut list = vec![];
                        let mut elem_ptr = unsafe { opt.v.list.next as *const uci_element };
                        let list_ptr = unsafe { &(*elem_ptr).list as *const uci_list };
                        loop {
                            let list_ptr_next = unsafe { (*elem_ptr).list.next as *const uci_list };
                            if list_ptr_next == list_ptr {
                                break;
                            }
                            let list_value =
                                unsafe { String::from(CStr::from_ptr((*elem_ptr).name).to_str()?) };
                            list.push(list_value);
                            elem_ptr = unsafe { (*elem_ptr).list.next as *const uci_element };
                        }
                        UciValue::List(list)
                    }
                    _ => {
                        return Err(Error::Message(format!(
                            "Cannot get values of a non-string or a non-list: {} {}",
                            key, opt.type_
                        )));
                    }
                };

                debug!(
                    "{}.{}.{}={}",
                    unsafe { CStr::from_ptr(pack.e.name) }.to_str()?,
                    unsafe { CStr::from_ptr(sect.e.name) }.to_str()?,
                    unsafe { CStr::from_ptr(opt.e.name) }.to_str()?,
                    value
                );
                Ok(value)
            }
            uci_type_UCI_TYPE_SECTION => {
                let sect = unsafe { *ptr.s };
                if sect.package.is_null() {
                    return Err(Error::Message(format!("uci package was null: {}", key)));
                }
                let pack = unsafe { *sect.package };
                let typ = unsafe { CStr::from_ptr(sect.type_).to_str()? };

                debug!(
                    "{}.{}={}",
                    unsafe { CStr::from_ptr(pack.e.name) }.to_str()?,
                    unsafe { CStr::from_ptr(sect.e.name) }.to_str()?,
                    typ
                );
                Ok(UciValue::String(String::from(typ)))
            }
            _ => return Err(Error::Message(format!("unsupported type: {}", last.type_))),
        }
    }

    /// Queries UCI (e.g. `package.section.key`)
    ///
    /// This also supports advanced syntax like `network.@interface[-1].ifname` (get ifname of last interface)
    ///
    /// An `Ok(result)` is guaranteed to be a valid ptr and ptr.last will be set.
    ///
    /// If the key could not be found `ptr.flags & UCI_LOOKUP_COMPLETE` will not be set, but the ptr is still valid.
    ///
    /// If `identifier` is assignment like `network.wan.proto="dhcp"`, `ptr.value` will be set.
    fn get_ptr(&mut self, identifier: &str) -> Result<UciPtr> {
        let mut ptr = uci_ptr {
            target: 0,
            flags: 0,
            p: ptr::null_mut(),
            s: ptr::null_mut(),
            o: ptr::null_mut(),
            last: ptr::null_mut(),
            package: ptr::null(),
            section: ptr::null(),
            option: ptr::null(),
            value: ptr::null(),
        };
        let raw = libuci_locked!(self, {
            let raw = CString::new(identifier)?.into_raw();
            let result = unsafe { uci_lookup_ptr(self.ctx, &mut ptr, raw, true) };
            if result != UCI_OK {
                return Err(Error::Message(format!(
                    "Could not parse uci key: {}, {}, {}",
                    identifier,
                    result,
                    self.get_last_error()
                        .unwrap_or_else(|_| String::from("Unknown"))
                )));
            }
            raw
        });
        debug!("{:?}", ptr);
        if !ptr.last.is_null() {
            Ok(UciPtr(ptr, raw))
        } else {
            Err(Error::Message(format!(
                "Cannot access null value: {}",
                identifier
            )))
        }
    }

    /// Obtains the most recent error from UCI as a string
    /// if no `last_error` is set, an `Err` is returned.
    fn get_last_error(&mut self) -> Result<String> {
        let mut raw: *mut std::os::raw::c_char = ptr::null_mut();
        libuci_locked!(self, {
            unsafe { uci_get_errorstr(self.ctx, &mut raw, ptr::null()) }
        });
        if raw.is_null() {
            return Err(Error::Message(String::from("last_error was null")));
        }
        match unsafe { CStr::from_ptr(raw) }.to_str() {
            Ok(o) => {
                let s = String::from(o);
                unsafe { libc::free(raw.cast::<std::os::raw::c_void>()) };
                Ok(s)
            }
            Err(e) => {
                unsafe { libc::free(raw.cast::<std::os::raw::c_void>()) };
                Err(e.into())
            }
        }
    }
}<|MERGE_RESOLUTION|>--- conflicted
+++ resolved
@@ -50,15 +50,6 @@
 pub mod error;
 
 use core::ptr;
-<<<<<<< HEAD
-=======
-use std::{
-    ffi::{CStr, CString},
-    fmt::Display,
-    ops::{Deref, DerefMut},
-};
-
->>>>>>> dddddafe
 use libuci_sys::{
     uci_alloc_context, uci_commit, uci_context, uci_delete, uci_element, uci_free_context,
     uci_get_errorstr, uci_list, uci_lookup_ptr, uci_option_type_UCI_TYPE_STRING, uci_ptr,
@@ -69,6 +60,7 @@
 use std::sync::Mutex;
 use std::{
     ffi::{CStr, CString},
+    fmt::Display,
     ops::{Deref, DerefMut},
 };
 
@@ -384,13 +376,8 @@
     /// Allowed keys are like `network.wan.proto`, `network.@interface[-1].iface`, `network.lan` and `network.@interface[-1]`
     ///
     /// if the entry does not exist an `Err` is returned.
-<<<<<<< HEAD
-    pub fn get(&mut self, key: &str) -> Result<String> {
+    pub fn get(&mut self, key: &str) -> Result<UciValue> {
         let ptr = libuci_locked!(self, { self.get_ptr(key)? });
-=======
-    pub fn get(&mut self, key: &str) -> Result<UciValue> {
-        let ptr = self.get_ptr(key)?;
->>>>>>> dddddafe
         if ptr.flags & uci_ptr_UCI_LOOKUP_COMPLETE == 0 {
             return Err(Error::Message(format!("Lookup failed: {}", key)));
         }
